"""
Overture Maps (overturemaps.org) command line utility.

Currently provides the ability to extract features from an Overture dataset in a
specified bounding box in a few different file formats.

"""
import json
import os
import sys
from typing import Optional

import click
import pyarrow as pa
import pyarrow.dataset as ds
import pyarrow.compute as pc
import pyarrow.fs as fs
import pyarrow.parquet as pq
import shapely.wkb

from . core import record_batch_reader, get_all_overture_types, get_all_overture_releases


def get_writer(output_format, path, schema):
    if output_format == "geojson":
        writer = GeoJSONWriter(path)
    elif output_format == "geojsonseq":
        writer = GeoJSONSeqWriter(path)
    elif output_format == "geoparquet":
        # Update the geoparquet metadata to remove the file-level bbox which
        # will no longer apply to this file. Since we cannot write the field at
        # the end, just remove it as it's optional. Let the per-row bounding
        # boxes do all the work.
        metadata = schema.metadata
        # extract geo metadata
        geo = json.loads(metadata[b"geo"])
        # the spec allows for multiple geom columns
        geo_columns = geo["columns"]
        if len(geo_columns) > 1:
            raise IOError("Expected single geom column but encountered multiple.")
        for geom_col_vals in geo_columns.values():
            # geom level extents "bbox" is optional - remove if present
            # since extracted data will have different extents
            if "bbox" in geom_col_vals:
                geom_col_vals.pop("bbox")
            # add "covering" if there is a row level "bbox" column
            # this facilitates spatial filters e.g. geopandas read_parquet
            if "bbox" in schema.names:
                geom_col_vals["covering"] = {
                    "bbox": {
                        "xmin": ["bbox", "xmin"],
                        "ymin": ["bbox", "ymin"],
                        "xmax": ["bbox", "xmax"],
                        "ymax": ["bbox", "ymax"],
                    }
                }
        metadata[b"geo"] = json.dumps(geo).encode("utf-8")
        schema = schema.with_metadata(metadata)
        writer = pq.ParquetWriter(path, schema)
    return writer


class BboxParamType(click.ParamType):
    name = "bbox"

    def convert(self, value, param, ctx):
        try:
            bbox = [float(x.strip()) for x in value.split(",")]
            fail = False
        except ValueError:  # ValueError raised when passing non-numbers to float()
            fail = True

        if fail or len(bbox) != 4:
            self.fail(
                f"bbox must be 4 floating point numbers separated by commas. Got '{value}'"
            )

        return bbox


@click.group()
def cli():
    pass


@cli.command()
@click.option("--bbox", required=False, type=BboxParamType())
@click.option(
    "-f",
    "output_format",
    type=click.Choice(["geojson", "geojsonseq", "geoparquet"]),
    required=True,
)
@click.option("-o", "--output", required=False, type=click.Path())
@click.option(
    "-t",
    "--type",
    "type_",
    type=click.Choice(get_all_overture_types()),
    required=True,
)
<<<<<<< HEAD
@click.option(
    "-r",
    "--release",
    "release_",
    default='2025-06-25.0',
    type=click.Choice(get_all_overture_releases()),
    required=False,
)
def download(bbox, output_format, output, type_, release_):
    if output is None:
        output = sys.stdout

    reader = record_batch_reader(type_, bbox, release_)
=======
@click.option("--connect_timeout", required=False, type=int)
@click.option("--request_timeout", required=False, type=int)
def download(bbox, output_format, output, type_, connect_timeout, request_timeout):
    if output is None:
        output = sys.stdout

    reader = record_batch_reader(type_, bbox, connect_timeout, request_timeout)
>>>>>>> 137fa576
    if reader is None:
        return

    with get_writer(output_format, output, schema=reader.schema) as writer:
        copy(reader, writer)


def copy(reader, writer):
    while True:
        try:
            batch = reader.read_next_batch()
        except StopIteration:
            break
        if batch.num_rows > 0:
            writer.write_batch(batch)


class BaseGeoJSONWriter:
    """
    A base feature writer that manages either a file handle
    or output stream. Subclasses should implement write_feature()
    and finalize() if needed
    """

    def __init__(self, where):
        self.file_handle = None
        if isinstance(where, str):
            self.file_handle = open(os.path.expanduser(where), "w")
            self.writer = self.file_handle
        else:
            self.writer = where
        self.is_open = True

    def __enter__(self):
        return self

    def __exit__(self, exc_type, value, traceback):
        self.close()

    def close(self):
        if not self.is_open:
            return
        self.finalize()
        if self.file_handle:
            self.file_handle.close()
        self.is_open = False

    def write_batch(self, batch):
        if batch.num_rows == 0:
            return

        for row in batch.to_pylist():
            feature = self.row_to_feature(row)
            self.write_feature(feature)

    def write_feature(self, feature):
        pass

    def finalize(self):
        pass

    def row_to_feature(self, row):
        geometry = shapely.wkb.loads(row.pop("geometry"))
        row.pop("bbox")

        # This only removes null values in the top-level dictionary but will leave in
        # nulls in sub-properties
        properties = {k: v for k, v in row.items() if k != "bbox" and v is not None}
        return {
            "type": "Feature",
            "geometry": geometry.__geo_interface__,
            "properties": properties,
        }


class GeoJSONSeqWriter(BaseGeoJSONWriter):
    def write_feature(self, feature):
        self.writer.write(json.dumps(feature, separators=(",", ":")))
        self.writer.write("\n")


class GeoJSONWriter(BaseGeoJSONWriter):
    def __init__(self, *args, **kwargs):
        super().__init__(*args, **kwargs)
        self._has_written_feature = False

        self.writer.write('{"type": "FeatureCollection", "features": [\n')

    def write_feature(self, feature):
        if self._has_written_feature:
            self.writer.write(",\n")
        self.writer.write(json.dumps(feature, separators=(",", ":")))
        self._has_written_feature = True

    def finalize(self):
        self.writer.write("]}")


if __name__ == "__main__":
    cli()<|MERGE_RESOLUTION|>--- conflicted
+++ resolved
@@ -99,7 +99,7 @@
     type=click.Choice(get_all_overture_types()),
     required=True,
 )
-<<<<<<< HEAD
+
 @click.option(
     "-r",
     "--release",
@@ -108,12 +108,7 @@
     type=click.Choice(get_all_overture_releases()),
     required=False,
 )
-def download(bbox, output_format, output, type_, release_):
-    if output is None:
-        output = sys.stdout
-
-    reader = record_batch_reader(type_, bbox, release_)
-=======
+
 @click.option("--connect_timeout", required=False, type=int)
 @click.option("--request_timeout", required=False, type=int)
 def download(bbox, output_format, output, type_, connect_timeout, request_timeout):
@@ -121,7 +116,7 @@
         output = sys.stdout
 
     reader = record_batch_reader(type_, bbox, connect_timeout, request_timeout)
->>>>>>> 137fa576
+
     if reader is None:
         return
 
